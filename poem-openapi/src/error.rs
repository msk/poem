use poem::{http::StatusCode, IntoResponse, Response};
use thiserror::Error;

/// This type represents errors that occur when parsing the HTTP request.
#[derive(Debug, Error)]
pub enum ParseRequestError {
    /// Failed to parse a parameter.
    #[error("Failed to parse parameter `{name}`: {reason}")]
    ParseParam {
        /// The name of the parameter.
        name: &'static str,

        /// The reason for the error.
        reason: String,
    },

    /// Failed to parse a request body.
<<<<<<< HEAD
    #[error("Failed to parse a request body: {reason}")]
    ParseRequestBody {
        /// The reason for the error.
        reason: String,
    },
=======
    #[error("Failed to parse a request body")]
    ParseRequestBody(Response),
>>>>>>> 264e6a02

    /// The `Content-Type` requested by the client is not supported.
    #[error("The `Content-Type` requested by the client is not supported: {content_type}")]
    ContentTypeNotSupported {
        /// The `Content-Type` header requested by the client.
        content_type: String,
    },

    /// The client request does not include the `Content-Type` header.
    #[error("The client request does not include the `Content-Type` header")]
    ExpectContentType,

    /// Poem extractor error.
    #[error("Poem extractor error")]
    Extractor(Response),

    /// Authorization error.
    #[error("Authorization error")]
    Authorization,
}

impl IntoResponse for ParseRequestError {
    fn into_response(self) -> Response {
        match self {
<<<<<<< HEAD
            ParseRequestError::ParseParam { .. } | ParseRequestError::ParseRequestBody { .. } => {
                self.to_string()
                    .with_status(StatusCode::BAD_REQUEST)
                    .into_response()
            }
=======
            ParseRequestError::ParseParam { .. } => self
                .to_string()
                .with_status(StatusCode::BAD_REQUEST)
                .into_response(),
>>>>>>> 264e6a02
            ParseRequestError::ContentTypeNotSupported { .. }
            | ParseRequestError::ExpectContentType => self
                .to_string()
                .with_status(StatusCode::METHOD_NOT_ALLOWED)
                .into_response(),
<<<<<<< HEAD
            ParseRequestError::Extractor(resp) => resp,
=======
            ParseRequestError::ParseRequestBody(resp) | ParseRequestError::Extractor(resp) => resp,
>>>>>>> 264e6a02
            ParseRequestError::Authorization => self
                .to_string()
                .with_status(StatusCode::UNAUTHORIZED)
                .into_response(),
        }
    }
}<|MERGE_RESOLUTION|>--- conflicted
+++ resolved
@@ -15,16 +15,8 @@
     },
 
     /// Failed to parse a request body.
-<<<<<<< HEAD
-    #[error("Failed to parse a request body: {reason}")]
-    ParseRequestBody {
-        /// The reason for the error.
-        reason: String,
-    },
-=======
     #[error("Failed to parse a request body")]
     ParseRequestBody(Response),
->>>>>>> 264e6a02
 
     /// The `Content-Type` requested by the client is not supported.
     #[error("The `Content-Type` requested by the client is not supported: {content_type}")]
@@ -49,28 +41,16 @@
 impl IntoResponse for ParseRequestError {
     fn into_response(self) -> Response {
         match self {
-<<<<<<< HEAD
-            ParseRequestError::ParseParam { .. } | ParseRequestError::ParseRequestBody { .. } => {
-                self.to_string()
-                    .with_status(StatusCode::BAD_REQUEST)
-                    .into_response()
-            }
-=======
             ParseRequestError::ParseParam { .. } => self
                 .to_string()
                 .with_status(StatusCode::BAD_REQUEST)
                 .into_response(),
->>>>>>> 264e6a02
             ParseRequestError::ContentTypeNotSupported { .. }
             | ParseRequestError::ExpectContentType => self
                 .to_string()
                 .with_status(StatusCode::METHOD_NOT_ALLOWED)
                 .into_response(),
-<<<<<<< HEAD
-            ParseRequestError::Extractor(resp) => resp,
-=======
             ParseRequestError::ParseRequestBody(resp) | ParseRequestError::Extractor(resp) => resp,
->>>>>>> 264e6a02
             ParseRequestError::Authorization => self
                 .to_string()
                 .with_status(StatusCode::UNAUTHORIZED)
